--- conflicted
+++ resolved
@@ -313,90 +313,6 @@
     }
 }
 
-<<<<<<< HEAD
-#[derive(Debug, Clone)]
-pub enum VrlImmutableTarget<'a> {
-    LogEvent(&'a Value, &'a EventMetadata),
-    Metric { metric: &'a Metric, value: Value },
-    Trace(&'a Value, &'a EventMetadata),
-}
-
-impl<'a> VrlImmutableTarget<'a> {
-    pub fn new(event: &'a Event, info: &ProgramInfo) -> Self {
-        match event {
-            Event::Log(event) => {
-                let value = event.value();
-                let metadata = event.metadata();
-
-                VrlImmutableTarget::LogEvent(value, metadata)
-            }
-            Event::Metric(metric) => {
-                // We pre-generate [`Value`] types for the metric fields accessed in
-                // the event. This allows us to then return references to those
-                // values, even if the field is accessed more than once.
-                let value = precompute_metric_value(metric, info);
-
-                VrlImmutableTarget::Metric { metric, value }
-            }
-            Event::Trace(event) => {
-                let value = event.value();
-                let metadata = event.metadata();
-
-                VrlImmutableTarget::Trace(value, metadata)
-            }
-        }
-    }
-}
-
-impl<'a> vrl_lib::Target for VrlImmutableTarget<'a> {
-    fn target_insert(&mut self, _path: &LookupBuf, _value: ::value::Value) -> Result<(), String> {
-        Err("cannot modify immutable target".to_string())
-    }
-
-    #[allow(clippy::redundant_closure_for_method_calls)] // false positive
-    fn target_get(&self, path: &LookupBuf) -> Result<Option<&Value>, String> {
-        match self {
-            VrlImmutableTarget::LogEvent(log, _) | VrlImmutableTarget::Trace(log, _) => {
-                Ok(log.get_by_path(path))
-            }
-            VrlImmutableTarget::Metric { value, .. } => target_get_metric(path, value),
-        }
-    }
-
-    fn target_get_mut(&mut self, _path: &LookupBuf) -> Result<Option<&mut Value>, String> {
-        Err("cannot modify immutable target".to_string())
-    }
-
-    fn target_remove(
-        &mut self,
-        _path: &LookupBuf,
-        _compact: bool,
-    ) -> Result<Option<::value::Value>, String> {
-        Err("cannot modify immutable target".to_string())
-    }
-}
-
-impl vrl_lib::MetadataTarget for VrlImmutableTarget<'_> {
-    fn get_metadata(&self, path: &LookupBuf) -> Result<Option<::value::Value>, String> {
-        let metadata = match self {
-            Self::LogEvent(_, metadata) | Self::Trace(_, metadata) => metadata,
-            Self::Metric { metric, .. } => metric.metadata(),
-        };
-        let value = metadata.value().get_by_path(path).cloned();
-        Ok(value)
-    }
-
-    fn set_metadata(&mut self, _path: &LookupBuf, _value: Value) -> Result<(), String> {
-        Err("cannot modify immutable target".to_string())
-    }
-
-    fn remove_metadata(&mut self, _path: &LookupBuf) -> Result<(), String> {
-        Err("cannot modify immutable target".to_string())
-    }
-}
-
-=======
->>>>>>> 131e7af4
 /// Retrieves a value from a the provided metric using the path.
 /// Currently the root path and the following paths are supported:
 /// - name

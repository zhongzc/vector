--- conflicted
+++ resolved
@@ -3,13 +3,8 @@
 use metrics::counter;
 
 #[derive(Debug)]
-<<<<<<< HEAD
-pub struct ANSIStripperFieldMissing<'a> {
+pub struct AnsiStripperFieldMissing<'a> {
     pub field: &'a LookupBuf,
-=======
-pub struct AnsiStripperFieldMissing<'a> {
-    pub field: &'a str,
->>>>>>> 45da52c2
 }
 
 impl InternalEvent for AnsiStripperFieldMissing<'_> {
@@ -27,13 +22,8 @@
 }
 
 #[derive(Debug)]
-<<<<<<< HEAD
-pub struct ANSIStripperFieldInvalid<'a> {
+pub struct AnsiStripperFieldInvalid<'a> {
     pub field: &'a LookupBuf,
-=======
-pub struct AnsiStripperFieldInvalid<'a> {
-    pub field: &'a str,
->>>>>>> 45da52c2
 }
 
 impl InternalEvent for AnsiStripperFieldInvalid<'_> {
@@ -51,13 +41,8 @@
 }
 
 #[derive(Debug)]
-<<<<<<< HEAD
-pub struct ANSIStripperFailed<'a> {
+pub struct AnsiStripperFailed<'a> {
     pub field: &'a LookupBuf,
-=======
-pub struct AnsiStripperFailed<'a> {
-    pub field: &'a str,
->>>>>>> 45da52c2
     pub error: std::io::Error,
 }
 

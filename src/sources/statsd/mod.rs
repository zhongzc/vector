--- conflicted
+++ resolved
@@ -176,18 +176,11 @@
 }
 
 impl decoding::format::Deserializer for StatsdDeserializer {
-<<<<<<< HEAD
     fn parse(
         &self,
         bytes: Bytes,
         _log_namespace: LogNamespace,
     ) -> crate::Result<SmallVec<[Event; 1]>> {
-        emit!(BytesReceived {
-            protocol: "udp",
-            byte_size: bytes.len(),
-        });
-=======
-    fn parse(&self, bytes: Bytes) -> crate::Result<SmallVec<[Event; 1]>> {
         if let Some(mode) = self.socket_mode {
             emit!(SocketBytesReceived {
                 mode,
@@ -195,7 +188,6 @@
             });
         }
 
->>>>>>> 80a2e09b
         match std::str::from_utf8(&bytes)
             .map_err(ParseError::InvalidUtf8)
             .and_then(parse)

--- conflicted
+++ resolved
@@ -120,11 +120,7 @@
 
 #[tokio::test]
 async fn smoke() {
-<<<<<<< HEAD
-    let mut t = simple_trace_event();
-=======
     let mut t = simple_trace_event("a_resource".to_string());
->>>>>>> fd17b264
     t.metadata_mut().set_datadog_api_key(Arc::from("a_key"));
     let events = vec![Event::Trace(t)];
     let rx = start_test(BatchStatus::Delivered, StatusCode::OK, events).await;

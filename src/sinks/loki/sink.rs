--- conflicted
+++ resolved
@@ -217,27 +217,9 @@
             event.as_mut_log().remove(timestamp_key);
         }
 
-<<<<<<< HEAD
-        self.encoding.apply_rules(&mut event);
-        let log = event.into_log();
-        let event = match &self.encoding.codec() {
-            Encoding::Json => {
-                serde_json::to_string(&log).expect("json encoding should never fail.")
-            }
-
-            Encoding::Text => log
-                .get(schema.message_key())
-                .map(Value::to_string_lossy)
-                .unwrap_or_default(),
-
-            Encoding::Logfmt => encode_logfmt::encode_value(log.value())
-                .expect("Logfmt encoding should never fail."),
-        };
-=======
         self.transformer.transform(&mut event);
         let mut bytes = BytesMut::new();
         self.encoder.encode(event, &mut bytes).ok();
->>>>>>> d03a5263
 
         // If no labels are provided we set our own default
         // `{agent="vector"}` label. This can happen if the only

--- conflicted
+++ resolved
@@ -1,11 +1,6 @@
 use crate::{
-<<<<<<< HEAD
-    config::{log_schema, DataType, TransformConfig, TransformContext, TransformDescription},
+    config::{log_schema, DataType, TransformConfig, TransformDescription},
     event::{Event, LookupBuf},
-=======
-    config::{log_schema, DataType, TransformConfig, TransformDescription},
-    event::{Event, PathComponent, PathIter},
->>>>>>> fae73712
     internal_events::{
         GrokParserConversionFailed, GrokParserEventProcessed, GrokParserFailedMatch,
         GrokParserMissingField,
@@ -85,15 +80,10 @@
 #[derive(Derivative)]
 #[derivative(Debug)]
 pub struct GrokParser {
-<<<<<<< HEAD
-    pattern: Pattern,
-    field: LookupBuf,
-=======
     #[derivative(Debug = "ignore")]
     pattern_built: Pattern,
     pattern: String,
-    field: String,
->>>>>>> fae73712
+    field: LookupBuf,
     drop_field: bool,
     types: HashMap<LookupBuf, Conversion>,
     paths: HashMap<String, LookupBuf>,

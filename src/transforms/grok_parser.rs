use crate::{
    config::{log_schema, DataType, TransformConfig, TransformDescription},
<<<<<<< HEAD
    event::{Event, LookupBuf, Value},
    internal_events::{
        GrokParserConversionFailed, GrokParserEventProcessed, GrokParserFailedMatch,
        GrokParserMissingField,
    },
=======
    event::{Event, PathComponent, PathIter, Value},
    internal_events::{GrokParserConversionFailed, GrokParserFailedMatch, GrokParserMissingField},
>>>>>>> 507caed1
    transforms::{FunctionTransform, Transform},
    types::{parse_conversion_map, Conversion},
};
use bytes::Bytes;
use grok::Pattern;
use serde::{Deserialize, Serialize};
use snafu::{ResultExt, Snafu};
use std::collections::HashMap;
use std::str;

#[derive(Debug, Snafu)]
enum BuildError {
    #[snafu(display("Invalid grok pattern: {}", source))]
    InvalidGrok { source: grok::Error },
}

#[derive(Deserialize, Serialize, Debug, Derivative, Clone)]
#[serde(deny_unknown_fields, default)]
#[derivative(Default)]
pub struct GrokParserConfig {
    pub pattern: String,
    pub field: Option<LookupBuf>,
    #[derivative(Default(value = "true"))]
    pub drop_field: bool,
    pub types: HashMap<LookupBuf, String>,
}

inventory::submit! {
    TransformDescription::new::<GrokParserConfig>("grok_parser")
}

impl_generate_config_from_default!(GrokParserConfig);

#[async_trait::async_trait]
#[typetag::serde(name = "grok_parser")]
impl TransformConfig for GrokParserConfig {
    async fn build(&self) -> crate::Result<Transform> {
        let field = self
            .field
            .clone()
            .unwrap_or_else(|| log_schema().message_key().clone());

        let mut grok = grok::Grok::with_patterns();

        let types = parse_conversion_map(
            &self
                .types
                .iter()
                .map(|(k, v)| (k.to_string(), v.clone()))
                .collect(),
        )?
        .into_iter()
        .map(|(k, v)| (k.into(), v))
        .collect();

        Ok(grok
            .compile(&self.pattern, true)
            .map(|p| GrokParser {
                pattern: self.pattern.clone(),
                pattern_built: p,
                field: field.clone(),
                drop_field: self.drop_field,
                types,
                paths: HashMap::new(),
            })
            .map(Transform::function)
            .context(InvalidGrok)?)
    }

    fn input_type(&self) -> DataType {
        DataType::Log
    }

    fn output_type(&self) -> DataType {
        DataType::Log
    }

    fn transform_type(&self) -> &'static str {
        "grok_parser"
    }
}

#[derive(Derivative)]
#[derivative(Debug)]
pub struct GrokParser {
    #[derivative(Debug = "ignore")]
    pattern_built: Pattern,
    pattern: String,
    field: LookupBuf,
    drop_field: bool,
    types: HashMap<LookupBuf, Conversion>,
    paths: HashMap<String, LookupBuf>,
}

impl Clone for GrokParser {
    fn clone(&self) -> Self {
        Self {
            pattern_built: grok::Grok::with_patterns().compile(&self.pattern, true)
                .expect("Panicked while cloning an already valid Grok parser. For some reason, the pattern could not be built again."),
            pattern: self.pattern.clone(),
            field: self.field.clone(),
            drop_field: self.drop_field,
            types: self.types.clone(),
            paths: self.paths.clone(),
        }
    }
}

impl FunctionTransform for GrokParser {
    fn transform(&mut self, output: &mut Vec<Event>, event: Event) {
        let mut event = event.into_log();
        let value = event.get(&self.field).map(|s| s.to_string_lossy());

        if let Some(value) = value {
            if let Some(matches) = self.pattern_built.match_against(&value) {
                let drop_field = self.drop_field && matches.get(&self.field.to_string()).is_none();
                for (name, value) in matches.iter() {
                    let conv = self
                        .types
                        .get(&LookupBuf::from(name))
                        .unwrap_or(&Conversion::Bytes);
                    match conv.convert::<Value>(Bytes::copy_from_slice(value.as_bytes())) {
                        Ok(value) => {
                            if let Some(path) = self.paths.get(name) {
                                event.insert(path.clone(), value);
                            } else {
                                event.insert(LookupBuf::from(name), value);
                            }
                        }
                        Err(error) => emit!(GrokParserConversionFailed { name, error }),
                    }
                }

                if drop_field {
                    event.remove(&self.field, false);
                }
            } else {
                emit!(GrokParserFailedMatch {
                    value: value.as_ref(),
                });
            }
        } else {
            emit!(GrokParserMissingField { field: &self.field });
        }

        output.push(Event::Log(event));
    }
}

#[cfg(test)]
mod tests {
    use super::GrokParserConfig;
    use crate::{
        config::{log_schema, TransformConfig},
        event::{LogEvent, Value},
        log_event,
    };
    use pretty_assertions::assert_eq;
    use serde_json::json;

    #[test]
    fn generate_config() {
        crate::test_util::test_generate_config::<GrokParserConfig>();
    }

    async fn parse_log(
        event: &str,
        pattern: &str,
        field: Option<&str>,
        drop_field: bool,
        types: &[(&str, &str)],
    ) -> LogEvent {
        let event = log_event! {
            crate::config::log_schema().message_key().clone() => event.to_string(),
            crate::config::log_schema().timestamp_key().clone() => chrono::Utc::now(),
        };
        let mut parser = GrokParserConfig {
            pattern: pattern.into(),
            field: field.map(|s| s.into()),
            drop_field,
            types: types.iter().map(|&(k, v)| (k.into(), v.into())).collect(),
        }
        .build()
        .await
        .unwrap();
        let parser = parser.as_function();

        parser.transform_one(event).unwrap().into_log()
    }

    #[tokio::test]
    async fn grok_parser_adds_parsed_fields_to_event() {
        let event = parse_log(
            r#"109.184.11.34 - - [12/Dec/2015:18:32:56 +0100] "GET /administrator/ HTTP/1.1" 200 4263"#,
            "%{HTTPD_COMMONLOG}",
            None,
            true,
            &[],
        ).await;

        let expected = json!({
            "clientip": "109.184.11.34",
            "ident": "-",
            "auth": "-",
            "timestamp": "12/Dec/2015:18:32:56 +0100",
            "verb": "GET",
            "request": "/administrator/",
            "httpversion": "1.1",
            "rawrequest": "",
            "response": "200",
            "bytes": "4263",
        });

        assert_eq!(expected, serde_json::to_value(&event).unwrap());
    }

    #[tokio::test]
    async fn grok_parser_does_nothing_on_no_match() {
        let event = parse_log(
            r#"Help I'm stuck in an HTTP server"#,
            "%{HTTPD_COMMONLOG}",
            None,
            true,
            &[],
        )
        .await;

        assert_eq!(2, event.keys(true).count());
        assert_eq!(
            Value::from("Help I'm stuck in an HTTP server".to_string()),
            event[log_schema().message_key()]
        );
        assert!(!event[log_schema().timestamp_key()]
            .to_string_lossy()
            .is_empty());
    }

    #[tokio::test]
    async fn grok_parser_can_not_drop_parsed_field() {
        let event = parse_log(
            r#"109.184.11.34 - - [12/Dec/2015:18:32:56 +0100] "GET /administrator/ HTTP/1.1" 200 4263"#,
            "%{HTTPD_COMMONLOG}",
            None,
            false,
            &[],
        ).await;

        let expected = json!({
            "clientip": "109.184.11.34",
            "ident": "-",
            "auth": "-",
            "timestamp": "12/Dec/2015:18:32:56 +0100",
            "verb": "GET",
            "request": "/administrator/",
            "httpversion": "1.1",
            "rawrequest": "",
            "response": "200",
            "bytes": "4263",
            "message": r#"109.184.11.34 - - [12/Dec/2015:18:32:56 +0100] "GET /administrator/ HTTP/1.1" 200 4263"#,
        });

        assert_eq!(expected, serde_json::to_value(&event).unwrap());
    }

    #[tokio::test]
    async fn grok_parser_does_nothing_on_missing_field() {
        let event = parse_log(
            "i am the only field",
            "^(?<foo>.*)",
            Some("bar"),
            false,
            &[],
        )
        .await;

        assert_eq!(2, event.keys(true).count());
        assert_eq!(
            Value::from("i am the only field"),
            event[log_schema().message_key()]
        );
        assert!(!event[log_schema().timestamp_key()]
            .to_string_lossy()
            .is_empty());
    }

    #[tokio::test]
    async fn grok_parser_coerces_types() {
        let event = parse_log(
            r#"109.184.11.34 - - [12/Dec/2015:18:32:56 +0100] "GET /administrator/ HTTP/1.1" 200 4263"#,
            "%{HTTPD_COMMONLOG}",
            None,
            true,
            &[("response", "int"), ("bytes", "int")],
        ).await;

        let expected = json!({
            "clientip": "109.184.11.34",
            "ident": "-",
            "auth": "-",
            "timestamp": "12/Dec/2015:18:32:56 +0100",
            "verb": "GET",
            "request": "/administrator/",
            "httpversion": "1.1",
            "rawrequest": "",
            "response": 200,
            "bytes": 4263,
        });

        assert_eq!(expected, serde_json::to_value(&event).unwrap());
    }

    #[tokio::test]
    async fn grok_parser_does_not_drop_parsed_message_field() {
        let event = parse_log(
            "12/Dec/2015:18:32:56 +0100 42",
            "%{HTTPDATE:timestamp} %{NUMBER:message}",
            None,
            true,
            &[],
        )
        .await;

        let expected = json!({
            "timestamp": "12/Dec/2015:18:32:56 +0100",
            "message": "42",
        });

        assert_eq!(expected, serde_json::to_value(&event).unwrap());
    }
}<|MERGE_RESOLUTION|>--- conflicted
+++ resolved
@@ -1,15 +1,7 @@
 use crate::{
     config::{log_schema, DataType, TransformConfig, TransformDescription},
-<<<<<<< HEAD
     event::{Event, LookupBuf, Value},
-    internal_events::{
-        GrokParserConversionFailed, GrokParserEventProcessed, GrokParserFailedMatch,
-        GrokParserMissingField,
-    },
-=======
-    event::{Event, PathComponent, PathIter, Value},
     internal_events::{GrokParserConversionFailed, GrokParserFailedMatch, GrokParserMissingField},
->>>>>>> 507caed1
     transforms::{FunctionTransform, Transform},
     types::{parse_conversion_map, Conversion},
 };

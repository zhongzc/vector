[package]
name = "router"
version = "0.1.0"
authors = ["Luke Steensen <luke.steensen@gmail.com>"]
edition = "2018"

[dependencies]
fern = "0.5.6"
log = "0.4.5"
uuid = { version = "0.7.1", features = ["v4"] }
chrono = "0.4.6"
rand = "0.5.5"
regex = "1.0.5"
bytes = "0.4.10"
tokio = "0.1.11"
futures = "0.1.25"
tokio-fs = "0.1.4"
stream-cancel = "0.4.3"
prometheus = "0.4.2"
hyper = "0.12.18"
serde = "1.0.80"
serde_derive = "1.0.80"
serde_json = "1.0.33"
elastic_responses = "0.20.10"
tokio-retry = "0.2.0"
string_cache = "0.7.3"
hyper-tls = "0.3.1"
rusoto_core = "0.36.0"
rusoto_s3 = "0.36.0"
rusoto_credential = "0.15.0"
flate2 = "1.0.6"
clap = "2.32.0"
tokio-signal = "0.2.7"
indexmap = {version = "1.0.2", features = ["serde-1"]}
http = "0.1.14"
typetag = "0.1"
toml = "0.4"
cernan_file_source = { path = "cernan_file_source" }
<<<<<<< HEAD
syslog_rfc5424 = "0.6.1"
tokio-uds = "0.2.5"
derive_is_enum_variant = "0.1.1"
=======
leveldb = "0.8.4"
db-key = "0.0.5"
tokio-threadpool = "0.1.8"
>>>>>>> cdd744c5

[dev-dependencies]
approx = "0.3.0"
criterion = "0.2.5"
reqwest = "0.9.5"
tempfile = "3.0.6"
libc = "0.2.43"

[[bench]]
name = "bench"
harness = false

[features]
"splunk-integration-tests" = []
"s3-integration-tests" = []<|MERGE_RESOLUTION|>--- conflicted
+++ resolved
@@ -36,15 +36,12 @@
 typetag = "0.1"
 toml = "0.4"
 cernan_file_source = { path = "cernan_file_source" }
-<<<<<<< HEAD
 syslog_rfc5424 = "0.6.1"
 tokio-uds = "0.2.5"
 derive_is_enum_variant = "0.1.1"
-=======
 leveldb = "0.8.4"
 db-key = "0.0.5"
 tokio-threadpool = "0.1.8"
->>>>>>> cdd744c5
 
 [dev-dependencies]
 approx = "0.3.0"
